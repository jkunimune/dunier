--- conflicted
+++ resolved
@@ -2,11 +2,6 @@
  * This work by Justin Kunimune is marked with CC0 1.0 Universal.
  * To view a copy of this license, visit <https://creativecommons.org/publicdomain/zero/1.0>
  */
-<<<<<<< HEAD
-import {Edge, Tile, Surface, Vertex, EmptySpace} from "../surface/surface.js";
-import {filterSet, longestShortestPath} from "../utilities/miscellaneus.js";
-import {World} from "../generation/world.js";
-=======
 import {Edge, EmptySpace, INFINITE_PLANE, Surface, Tile, Vertex} from "../surface/surface.js";
 import {
 	filterSet,
@@ -14,20 +9,15 @@
 	pathToString,
 	Side
 } from "../utilities/miscellaneus.js";
-import {ARABILITY, World} from "../generation/world.js";
->>>>>>> d8fb5a53
+import {World} from "../generation/world.js";
 import {MapProjection} from "./projection.js";
 import {Civ} from "../generation/civ.js";
 import {delaunayTriangulate} from "../utilities/delaunay.js";
 import {circularRegression} from "../utilities/fitting.js";
 import {ErodingSegmentTree} from "../datastructures/erodingsegmenttree.js";
 import {assert_xy, endpoint, PathSegment, Place} from "../utilities/coordinates.js";
-<<<<<<< HEAD
-import {chordCenter, Vector} from "../utilities/geometry.js";
+import {arcCenter, Vector} from "../utilities/geometry.js";
 import {ARABILITY, Biome} from "../generation/terrain.js";
-=======
-import {arcCenter, Vector} from "../utilities/geometry.js";
-import {Biome} from "../generation/terrain.js";
 import {
 	applyProjectionToPath, calculatePathBounds,
 	contains,
@@ -35,7 +25,6 @@
 	transformInput,
 	transformOutput
 } from "./pathutilities.js";
->>>>>>> d8fb5a53
 
 // DEBUG OPTIONS
 const DISABLE_GREEBLING = false; // make all lines as simple as possible
@@ -194,7 +183,7 @@
 
 		// calculate the map scale in map-widths per km
 		this.scale = 1/this.dimensions.diagonal;
-		
+
 		// set the geographic and Cartesian limits of the mapped area
 		if (λMax === Math.PI && this.projection.wrapsAround())
 			this.geoEdges = [
